"""Top-level package for commlib-py."""

__author__ = """Konstantinos Panayiotou"""
<<<<<<< HEAD
__email__ = 'klpanagi@gmail.com'
__version__ = "0.10.8a0"
=======
__email__ = "klpanagi@gmail.com"
__version__ = "0.11.0"

from .node import Node
from .rest_proxy import RESTProxy
>>>>>>> 89309a20
<|MERGE_RESOLUTION|>--- conflicted
+++ resolved
@@ -1,13 +1,8 @@
 """Top-level package for commlib-py."""
 
 __author__ = """Konstantinos Panayiotou"""
-<<<<<<< HEAD
-__email__ = 'klpanagi@gmail.com'
-__version__ = "0.10.8a0"
-=======
 __email__ = "klpanagi@gmail.com"
 __version__ = "0.11.0"
 
 from .node import Node
-from .rest_proxy import RESTProxy
->>>>>>> 89309a20
+from .rest_proxy import RESTProxy